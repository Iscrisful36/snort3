/****************************************************************************
 *
** Copyright (C) 2014 Cisco and/or its affiliates. All rights reserved.
 * Copyright (C) 2005-2013 Sourcefire, Inc.
 *
 * This program is free software; you can redistribute it and/or modify
 * it under the terms of the GNU General Public License Version 2 as
 * published by the Free Software Foundation.  You may not use, modify or
 * distribute this program under any other version of the GNU General
 * Public License.
 *
 * This program is distributed in the hope that it will be useful,
 * but WITHOUT ANY WARRANTY; without even the implied warranty of
 * MERCHANTABILITY or FITNESS FOR A PARTICULAR PURPOSE.  See the
 * GNU General Public License for more details.
 *
 * You should have received a copy of the GNU General Public License
 * along with this program; if not, write to the Free Software
 * Foundation, Inc., 51 Franklin Street, Fifth Floor, Boston, MA  02110-1301, USA.
 *
 ****************************************************************************/

// @file    active.c
// @author  Russ Combs <rcombs@sourcefire.com>

#include "active.h"

#ifdef HAVE_CONFIG_H
#include "config.h"
#endif


#include "utils/dnet_header.h"
#include "stream/stream_api.h"
#include "snort.h"

#include "managers/action_manager.h"
#include "protocols/packet_manager.h"
#include "packet_io/sfdaq.h"
#include "protocols/tcp.h"
#include "protocols/protocol_ids.h"
#include "parser/parser.h"

#define MAX_ATTEMPTS 20

// these can't be pkt flags because we do the handling
// of these flags following all processing and the drop
// or response may have been produced by a pseudopacket.
THREAD_LOCAL tActiveDrop active_drop_pkt = ACTIVE_ALLOW;
THREAD_LOCAL int active_drop_ssn = 0;
// TBD consider performance of replacing active_drop_pkt/ssn
// with a active_verdict.  change over if it is a wash or better.

THREAD_LOCAL int active_tunnel_bypass = 0;
THREAD_LOCAL int active_suspend = 0;

THREAD_LOCAL int active_have_rsp = 0;

static THREAD_LOCAL uint64_t s_injects = 0;

typedef int (*send_t) (
    const DAQ_PktHdr_t* h, int rev, const uint8_t* buf, uint32_t len);

static THREAD_LOCAL eth_t* s_link = NULL;
static THREAD_LOCAL ip_t* s_ipnet = NULL;
static THREAD_LOCAL send_t s_send = DAQ_Inject;

// FIXIT-L these should not have to be thread local
static THREAD_LOCAL uint8_t s_attempts = 0;
static THREAD_LOCAL int s_enabled = 0;

static int Active_Open(const char*);
static int Active_Close(void);

static int Active_SendEth(const DAQ_PktHdr_t*, int, const uint8_t*, uint32_t);
static int Active_SendIp(const DAQ_PktHdr_t*, int, const uint8_t*, uint32_t);

static inline uint16_t GetInnerProto (const Packet* p)
{
    if ( !p->num_layers )
        return FINISHED_DECODE;

    return ( p->layers[p->num_layers-1].prot_id );
}

//--------------------------------------------------------------------

void Active_KillSession (Packet* p, EncodeFlags* pf)
{
    EncodeFlags flags = pf ? *pf : ENC_FLAG_FWD;

    switch ( p->type() )
    {
    case PktType::UNKNOWN:
        // Can only occur if we have never seen IP
        return;

    case PktType::TCP:
        Active_SendReset(p, 0);
        if ( flags & ENC_FLAG_FWD )
            Active_SendReset(p, ENC_FLAG_FWD);
        break;

    default:
        if ( Active_PacketForceDropped() )
            Active_SendUnreach(p, UnreachResponse::FWD);
        else
            Active_SendUnreach(p, UnreachResponse::PORT);
        break;
    }
}

//--------------------------------------------------------------------

int Active_Init (SnortConfig* sc)
{
    s_attempts = sc->respond_attempts;
    if ( s_attempts > MAX_ATTEMPTS ) s_attempts = MAX_ATTEMPTS;
    if ( s_enabled && !s_attempts ) s_attempts = 1;

    if ( s_enabled && (!DAQ_CanInject() || sc->respond_device) )
    {

        if ( ScReadMode() || Active_Open(sc->respond_device) )
        {
            ParseWarning("active responses disabled since DAQ "
                "can't inject packets.");
#ifndef REG_TEST
            s_attempts = 0;
#endif
        }

        if (NULL != sc->eth_dst)
            PacketManager::encode_set_dst_mac(sc->eth_dst);
    }
    return 0;
}

int Active_Term (void)
{
    Active_Close();
    return 0;
}

int Active_IsEnabled (void) { return s_enabled && s_attempts; }

void Active_SetEnabled (int on_off)
{ 
    if ( !on_off || on_off > s_enabled )
        s_enabled = on_off;
}

static inline EncodeFlags GetFlags (void)
{
    EncodeFlags flags = ENC_FLAG_ID;
    if ( DAQ_RawInjection() || s_ipnet ) flags |= ENC_FLAG_RAW;
    return flags;
}

//--------------------------------------------------------------------

static uint32_t Strafe(int, uint32_t, const Packet*);

void Active_SendReset(Packet* p, EncodeFlags ef)
{
    int i;
    EncodeFlags flags = (GetFlags() | ef) & ~ENC_FLAG_VAL;
    EncodeFlags value = ef & ENC_FLAG_VAL;

    for ( i = 0; i < s_attempts; i++ )
    {
        uint32_t len;
        const uint8_t* rej;

        value = Strafe(i, value, p);

        rej = PacketManager::encode_response(TcpResponse::RST, flags|value, p, len);
        if ( !rej ) return;

        s_send(p->pkth, !(ef & ENC_FLAG_FWD), rej, len);
    }
}

void Active_SendUnreach(Packet* p, UnreachResponse type)
{
    uint32_t len;
    const uint8_t* rej;
    EncodeFlags flags = GetFlags();

    if ( !s_attempts )
        return;

    rej = PacketManager::encode_reject(type, flags, p, len);
    if ( !rej ) return;

    s_send(p->pkth, 1, rej, len);
}

void Active_SendData (
    Packet* p, EncodeFlags flags, const uint8_t* buf, uint32_t blen)
{
    int i;
    flags |= GetFlags();

    for ( i = 0; i < s_attempts; i++ )
    {
        uint32_t plen;
        const uint8_t* seg;

        flags &= ~ENC_FLAG_VAL;
        flags |= (i & ENC_FLAG_VAL);

        seg = PacketManager::encode_response(TcpResponse::FIN, flags, p, plen, buf, blen);

        if ( !seg ) return;
        s_send(p->pkth, !(flags & ENC_FLAG_FWD), seg, plen);
    }
}

void Active_InjectData (
    Packet* p, EncodeFlags flags, const uint8_t* buf, uint32_t blen)
{
    uint32_t plen;
    const uint8_t* seg;

    if ( !s_attempts )
        return;

    flags |= GetFlags();
    flags &= ~ENC_FLAG_VAL;

    seg = PacketManager::encode_response(TcpResponse::PUSH, flags, p, plen, buf, blen);
    if ( !seg )
        return;

    s_send(p->pkth, !(flags & ENC_FLAG_FWD), seg, plen);
}

//--------------------------------------------------------------------

int Active_IsRSTCandidate(const Packet* p)
{
    if ( GetInnerProto(p) != IPPROTO_ID_TCP )
        return 0;

    if ( !p->ptrs.tcph )
        return 0;

    /*
    **  This ensures that we don't reset packets that we just
    **  spoofed ourselves, thus inflicting a self-induced DOS
    **  attack.
    */
    return ( !(p->ptrs.tcph->th_flags & TH_RST) );
}

int Active_IsUNRCandidate(const Packet* p)
{
    switch ( GetInnerProto(p) )
    {
    case IPPROTO_ID_UDP:
    case IPPROTO_ID_TCP:
        return 1;

    case IPPROTO_ID_ICMPV4:
    case IPPROTO_ID_ICMPV6:
        // FIXIT-L return false for icmp unreachables
        return 1;

    default:
        break;
    }
    return 0;
}

//--------------------------------------------------------------------
// TBD strafed sequence numbers could be divided by window
// scaling if present.

static uint32_t Strafe (int i, uint32_t flags, const Packet* p)
{
    flags &= ENC_FLAG_VAL;

    switch ( i ) {
    case 0:
        flags |= ENC_FLAG_SEQ;
        break;

    case 1:
        flags = p->dsize;
        flags &= ENC_FLAG_VAL;
        flags |= ENC_FLAG_SEQ;
        break;

    case 2:
    case 3:
        flags += (p->dsize << 1);
        flags &= ENC_FLAG_VAL;
        flags |= ENC_FLAG_SEQ;
        break;

    case 4:
        flags += (p->dsize << 2);
        flags &= ENC_FLAG_VAL;
        flags |= ENC_FLAG_SEQ;
        break;

    default:
        flags += (ntohs(p->ptrs.tcph->th_win) >> 1);
        flags &= ENC_FLAG_VAL;
        flags |= ENC_FLAG_SEQ;
        break;
    }
    return flags;
}

//--------------------------------------------------------------------
// support for decoder and rule actions

static inline void _Active_ForceIgnoreSession(Packet *p)
{
    stream.drop_packet(p);
}

static inline void _Active_DoIgnoreSession(Packet *p)
{
    if ( ScInlineMode() || ScTreatDropAsIgnore() )
    {
        _Active_ForceIgnoreSession(p);
    }
}

int Active_IgnoreSession (Packet* p)
{
    Active_DropPacket();

    _Active_DoIgnoreSession(p);

    return 0;
}

int Active_ForceDropAction(Packet *p)
{
    if ( p->has_ip() )
        return 0;

    // explicitly drop packet
    Active_ForceDropPacket();

    switch ( p->type() )
    {
    case PktType::TCP:
    case PktType::UDP:
        Active_DropSession();
        _Active_ForceIgnoreSession(p);
<<<<<<< HEAD
=======
    default:
        break;
>>>>>>> 0bdd39af
    }
    return 0;
}

static inline int _Active_DoReset(Packet *p)
{
    if ( !Active_IsEnabled() )
        return 0;

    if ( Active_PacketWouldBeDropped() )
        return 0;

    if ( !p->ptrs.ip_api.is_valid() )
        return 0;

    switch ( p->type() )
    {
    case PktType::TCP:
        if ( Active_IsRSTCandidate(p) )
            ActionManager::queue_reject();
        break;

<<<<<<< HEAD
    // FIXIT-J send unr to udp/icmp4/icmp6 only or for all non-tcp?
=======
>>>>>>> 0bdd39af
    case PktType::UDP:
    case PktType::ICMP:
    case PktType::IP:
        if ( Active_IsUNRCandidate(p) )
            ActionManager::queue_reject();
        break;

<<<<<<< HEAD
    case PktType::UNKNOWN:
    case PktType::ARP:
        //  No IP layer or this is an ARP packet
=======
    default:
>>>>>>> 0bdd39af
        break;
    }

    return 0;
}

int Active_DropAction (Packet* p)
{
    Active_IgnoreSession(p);

    if ( !s_attempts || s_enabled < 2 )
        return 0;

    return _Active_DoReset(p);
}

int Active_ForceDropResetAction(Packet *p)
{
    Active_ForceDropAction(p);

    return _Active_DoReset(p);
}

//--------------------------------------------------------------------
// support for non-DAQ injection

static int Active_Open (const char* dev)
{
    if ( dev && strcasecmp(dev, "ip") )
    {
        s_link = eth_open(dev);

        if ( !s_link )
            FatalError("%s: can't open %s\n",
                "Active response", dev);
        s_send = Active_SendEth;
    }
    else
    {
        s_ipnet = ip_open();

        if ( !s_ipnet )
            FatalError("%s: can't open ip\n",
                "Active response");
        s_send = Active_SendIp;
    }
    return ( s_link || s_ipnet ) ? 0 : -1;
}

static int Active_Close (void)
{
    if ( s_link )
        eth_close(s_link);

    if ( s_ipnet )
        ip_close(s_ipnet);

    s_link = NULL;
    s_ipnet = NULL;

    return 0;
}

static int Active_SendEth (
    const DAQ_PktHdr_t*, int, const uint8_t* buf, uint32_t len)
{
    ssize_t sent = eth_send(s_link, buf, len);
    s_injects++;
    return ( (uint32_t) sent != len );
}

static int Active_SendIp (
    const DAQ_PktHdr_t*, int, const uint8_t* buf, uint32_t len)
{
    ssize_t sent = ip_send(s_ipnet, buf, len);
    s_injects++;
    return ( (uint32_t) sent != len );
}

uint64_t Active_GetInjects (void) { return s_injects; }
<|MERGE_RESOLUTION|>--- conflicted
+++ resolved
@@ -353,11 +353,8 @@
     case PktType::UDP:
         Active_DropSession();
         _Active_ForceIgnoreSession(p);
-<<<<<<< HEAD
-=======
     default:
         break;
->>>>>>> 0bdd39af
     }
     return 0;
 }
@@ -380,10 +377,6 @@
             ActionManager::queue_reject();
         break;
 
-<<<<<<< HEAD
-    // FIXIT-J send unr to udp/icmp4/icmp6 only or for all non-tcp?
-=======
->>>>>>> 0bdd39af
     case PktType::UDP:
     case PktType::ICMP:
     case PktType::IP:
@@ -391,13 +384,7 @@
             ActionManager::queue_reject();
         break;
 
-<<<<<<< HEAD
-    case PktType::UNKNOWN:
-    case PktType::ARP:
-        //  No IP layer or this is an ARP packet
-=======
     default:
->>>>>>> 0bdd39af
         break;
     }
 
