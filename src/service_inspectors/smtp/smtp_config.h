//--------------------------------------------------------------------------
// Copyright (C) 2015 Cisco and/or its affiliates. All rights reserved.
//
// This program is free software; you can redistribute it and/or modify it
// under the terms of the GNU General Public License Version 2 as published
// by the Free Software Foundation.  You may not use, modify or distribute
// this program under any other version of the GNU General Public License.
//
// This program is distributed in the hope that it will be useful, but
// WITHOUT ANY WARRANTY; without even the implied warranty of
// MERCHANTABILITY or FITNESS FOR A PARTICULAR PURPOSE.  See the GNU
// General Public License for more details.
//
// You should have received a copy of the GNU General Public License along
// with this program; if not, write to the Free Software Foundation, Inc.,
// 51 Franklin Street, Fifth Floor, Boston, MA  02110-1301, USA.
//--------------------------------------------------------------------------

#ifndef SMTP_CONFIG_H
#define SMTP_CONFIG_H

<<<<<<< HEAD
#include "file_api/file_mime_process.h"
=======
// Configuration for SMTP inspector

#include "file_api/file_api.h"
>>>>>>> 5ea479b6
#include "search_engines/search_tool.h"

enum NORM_TYPES
{
    NORMALIZE_NONE = 0,
    NORMALIZE_CMDS,
    NORMALIZE_ALL
};

enum XLINK2STATE
{
    DISABLE_XLINK2STATE = 0,
    ALERT_XLINK2STATE,
    DROP_XLINK2STATE
};

enum SMTPCmdEnum
{
    CMD_ATRN = 0,
    CMD_AUTH,
    CMD_BDAT,
    CMD_DATA,
    CMD_DEBUG,
    CMD_EHLO,
    CMD_EMAL,
    CMD_ESAM,
    CMD_ESND,
    CMD_ESOM,
    CMD_ETRN,
    CMD_EVFY,
    CMD_EXPN,
    CMD_HELO,
    CMD_HELP,
    CMD_IDENT,
    CMD_MAIL,
    CMD_NOOP,
    CMD_ONEX,
    CMD_QUEU,
    CMD_QUIT,
    CMD_RCPT,
    CMD_RSET,
    CMD_SAML,
    CMD_SEND,
    CMD_SIZE,
    CMD_STARTTLS,
    CMD_SOML,
    CMD_TICK,
    CMD_TIME,
    CMD_TURN,
    CMD_TURNME,
    CMD_VERB,
    CMD_VRFY,
    CMD_X_EXPS,
    CMD_XADR,
    CMD_XAUTH,
    CMD_XCIR,
    CMD_XEXCH50,
    CMD_XGEN,
    CMD_XLICENSE,
    CMD_X_LINK2STATE,
    CMD_XQUE,
    CMD_XSTA,
    CMD_XTRN,
    CMD_XUSR,
    CMD_ABORT,
    CMD_LAST
};

enum SMTPCmdTypeEnum
{
    SMTP_CMD_TYPE_NORMAL = 0,
    SMTP_CMD_TYPE_DATA,
    SMTP_CMD_TYPE_BDATA,
    SMTP_CMD_TYPE_AUTH,
    SMTP_CMD_TYPE_LAST
};

struct SMTPCmdConfig
{
    bool alert;
    bool normalize;     //  1 if we should normalize this command 
    int max_line_len;   //  Max length of this particular command
};

struct SMTPSearch
{
    char* name;
    int name_len;
};

struct SMTPToken
{
    const char* name;
    int name_len;
    int search_id;
    SMTPCmdTypeEnum type;
};

struct SMTP_PROTO_CONF
{
    NORM_TYPES normalize;
    bool ignore_tls_data;
    int max_command_line_len;
    int max_header_line_len;
    int max_response_line_len;
    int xlink2state;
    MAIL_LogConfig log_config;
    DecodeConfig decode_conf;

    uint32_t xtra_filename_id;
    uint32_t xtra_mfrom_id;
    uint32_t xtra_rcptto_id;
    uint32_t xtra_ehdrs_id;

    int num_cmds;
    SMTPToken* cmds;
    SMTPCmdConfig* cmd_config;
    SMTPSearch* cmd_search;
    SearchTool* cmd_search_mpse;
};

#endif<|MERGE_RESOLUTION|>--- conflicted
+++ resolved
@@ -19,13 +19,8 @@
 #ifndef SMTP_CONFIG_H
 #define SMTP_CONFIG_H
 
-<<<<<<< HEAD
+// Configuration for SMTP inspector
 #include "file_api/file_mime_process.h"
-=======
-// Configuration for SMTP inspector
-
-#include "file_api/file_api.h"
->>>>>>> 5ea479b6
 #include "search_engines/search_tool.h"
 
 enum NORM_TYPES
